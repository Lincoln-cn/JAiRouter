<<<<<<< HEAD
#JAiRouter
=======
# JAiRouter
>>>>>>> f61f1ab1

JAiRouter 是一个基于 Spring Boot 的模型服务路由和负载均衡网关，用于统一管理和路由各种 AI 模型服务（如 Chat、Embedding、Rerank、TTS 等），支持多种负载均衡策略。

[English Introduction](README-EN.md)
## 功能特性

- **统一 API 网关**：提供统一的 API 接入点，支持 OpenAI 兼容的接口格式
- **多模型服务支持**：支持 Chat、Embedding、Rerank、TTS、STT、Image Generation、Image Editing 等多种模型服务
- **负载均衡策略**：
    - Random（随机）
    - Round Robin（轮询）
    - Least Connections（最少连接）
    - IP Hash（一致性哈希）
- **权重支持**：所有负载均衡策略均支持实例权重配置
- **健康检查**：提供各服务状态监控接口
- **适配器支持**：支持多种后端服务适配器（GPUStack、Ollama、VLLM、Xinference、LocalAI等）

## 项目结构

```
src/main/java/org/unreal/modelrouter
├── adapter         # 适配器模块，用于对接不同的模型服务
├── checker         # 健康检查模块
├── config          # 配置类
├── controller      # 控制器
├── dto             # 数据传输对象
├── loadbalancer    # 负载均衡策略实现
├── response        # 统一响应处理
├── util            # 工具类
└── ModelRouterApplication.java  # 启动类
```

## 支持的服务类型

1. **Chat Service** (`/v1/chat/completions`)
    - 支持流式和非流式响应
    - 负载均衡策略：Least Connections

2. **Embedding Service** (`/v1/embeddings`)
    - 支持单个和批量嵌入
    - 负载均衡策略：Round Robin

3. **Rerank Service** (`/v1/rerank`)
    - 文本重排序服务
    - 负载均衡策略：IP Hash

4. **TTS Service** (`/v1/audio/speech`)
    - 文本转语音服务
    - 支持流式输出
    - 负载均衡策略：Random（默认）

5. **STT Service** (`/v1/audio/transcriptions`)
    - 语音转文本服务
    - 负载均衡策略：Random（默认）

6. **Image Generation Service** (`/v1/images/generations`)
    - 图像生成服务
    - 负载均衡策略：Random（默认）

7. **Image Editing Service** (`/v1/images/edits`)
    - 图像编辑服务
    - 负载均衡策略：Random（默认）

## 配置说明

配置文件：`src/main/resources/application.yml`

### 全局负载均衡配置

```yaml
model:
  services:
    load-balance:
      type: random              # 负载均衡策略
      hash-algorithm: "md5"     # IP Hash 算法
```

### 服务实例配置示例

```yaml
model:
  # 全局配置
  load-balance:
    type: random # 支持: random, round-robin, least-connections, ip-hash
    hash-algorithm: "md5" # IP Hash 策略的哈希算法
  # 全局适配器配置 - 如果服务没有指定适配器，将使用此配置
  adapter: gpustack # 支持: normal, gpustack, ollama, vllm, xinference, localai
  services:
    # 聊天服务配置
    chat:
      load-balance:
        type: least-connections
      adapter: gpustack # 使用GPUStack适配器
      instances:
        - name: "qwen3:1.7B"
          base-url: "http://172.16.30.6:9090"
          path: "/v1-openai/chat/completions"
          weight: 1
        - name: "qwen3:1.7B"
          base-url: "http://172.16.30.7:9090"
          path: "/v1/chat/completions"
          weight: 1

    # Embedding 服务配置
    embedding:
      load-balance:
        type: round-robin
      instances:
        - name: "nomic-embed-text-v1.5"
          base-url: "http://172.16.30.11:9090"
          path: "/v1/embeddings"
          weight: 1
        - name: "nomic-embed-text-v1.5"
          base-url: "http://172.16.30.15:9090"
          path: "/v1/embeddings"
          weight: 1
        - name: "bge-large-zh-v1.5"
          base-url: "http://172.16.30.12:9090/"
          path: "/v1/embeddings"
          weight: 1

    # Rerank 服务配置
    rerank:
      load-balance:
        type: ip-hash
        hash-algorithm: "sha256"
      instances:
        - name: "bge-reranker-v2-m3"
          base-url: "http://172.16.30.6:9090"
          path: "/v1/rerank"
          weight: 1
        - name: "bge-reranker-v2-m3"
          base-url: "http://172.16.30.6:9090"
          path: "/v1/rerank"
          weight: 2

    # TTS 服务配置
    tts:
      load-balance:
        type: random
      instances:
        - name: "cosyvoice-300m"
          base-url: "http://172.16.30.9:9090"
          path: "/v1/audio/speech"
          weight: 1
        - name: "cosyvoice-300m"
          base-url: "http://172.16.30.8:9090"
          path: "/v1/audio/speech"
          weight: 1

    # STT 服务配置
    stt:
      load-balance:
        type: round-robin
      instances:
        - name: "faster-whisper-tiny"
          base-url: "http://172.16.30.21:9090"
          path: "/v1/audio/transcriptions"
          weight: 2
        - name: "faster-whisper-tiny"
          base-url: "http://172.16.30.21:9090"
          path: "/v1/audio/transcriptions"
          weight: 1

    imgGen:
      load-balance:
          type: round-robin
      instances:
          - name: "stable-diffusion-2-1"
            base-url: "http://172.16.30.25:9090"
            path: "/v1/images/generations"
            weight: 1

    imgEdit:
      load-balance:
        type: round-robin
      instances:
        - name: "stable-diffusion-2-1"
          base-url: "http://172.16.30.25:9090"
          path: "/v1/images/edits"
          weight: 1
```

## API 接口

### Chat Completion
```bash
POST /v1/chat/completions
```

### Embedding
```bash
POST /v1/embeddings
```

### Rerank
```bash
POST /v1/rerank
```

### TTS
```bash
POST /v1/audio/speech
```

### STT
```bash
POST /v1/audio/transcriptions
```

### Image Generation
```bash
POST /v1/images/generations
```

### Image Editing
```bash
POST /v1/images/edits
```

### 健康检查
各服务都提供状态检查接口：
- `/v1/chat/status`
- `/v1/embeddings/status`
- `/v1/rerank/status`
- `/v1/audio/speech/status`
- `/v1/audio/transcriptions/status`
- `/v1/images/generations/status`
- `/v1/images/edits/status`

## 负载均衡策略

1. **Random（随机）**：根据权重随机选择实例
2. **Round Robin（轮询）**：按顺序轮询选择实例，支持权重
3. **Least Connections（最少连接）**：选择当前连接数最少的实例，考虑权重因素
4. **IP Hash（一致性哈希）**：根据客户端 IP 哈希值选择实例，保证同一 IP 总是路由到同一实例

## 部署

```bash
# 编译
./mvnw clean package

# 运行
java -jar target/model-router-*.jar
```

## 依赖

- Spring Boot 2.x
- Spring WebFlux
- Reactor Core<|MERGE_RESOLUTION|>--- conflicted
+++ resolved
@@ -1,8 +1,4 @@
-<<<<<<< HEAD
-#JAiRouter
-=======
 # JAiRouter
->>>>>>> f61f1ab1
 
 JAiRouter 是一个基于 Spring Boot 的模型服务路由和负载均衡网关，用于统一管理和路由各种 AI 模型服务（如 Chat、Embedding、Rerank、TTS 等），支持多种负载均衡策略。
 
