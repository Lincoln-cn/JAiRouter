// JAiRouter 文档站点语言切换功能

(function() {
    'use strict';
    
    // 语言配置
    const LANGUAGES = {
        'zh': {
            name: '中文',
            code: 'zh',
            path: '/'
        },
        'en': {
            name: 'English',
            code: 'en',
            path: '/en/'
        }
    };
    
    // 获取当前语言
    function getCurrentLanguage() {
        const path = window.location.pathname;
        if (path.startsWith('/en/')) {
            return 'en';
        }
        return 'zh';
    }
    
    function getLanguagePath(targetLang, currentPath) {
        const currentLang = getCurrentLanguage();
<<<<<<< HEAD

        // 移除语言前缀，保留原始路径结构
        let cleanPath = currentPath;

=======
    
        // 移除语言前缀，保留原始路径结构
        let cleanPath = currentPath;
    
>>>>>>> cc960d46
        if (currentLang === 'en') {
            cleanPath = cleanPath.replace(/^\/en(\/|$)/, '/');
        } else {
            cleanPath = cleanPath.replace(/^\/zh(\/|$)/, '/');
        }
<<<<<<< HEAD

=======
    
>>>>>>> cc960d46
        // 确保路径以 / 开头
        if (!cleanPath.startsWith('/')) {
            cleanPath = '/' + cleanPath;
        }
<<<<<<< HEAD

=======
    
>>>>>>> cc960d46
        // 添加目标语言前缀
        if (targetLang === 'en') {
            return '/en' + (cleanPath === '/' ? '' : cleanPath);
        } else {
            return cleanPath === '/en' ? '/' : cleanPath.replace(/^\/en/, '');
        }
    }
    
    // 创建语言切换器
    function createLanguageSwitcher() {
        const switcher = document.createElement('div');
        switcher.className = 'language-switcher';
        switcher.setAttribute('aria-label', 'Language Switcher');
        
        const currentLang = getCurrentLanguage();
        const currentPath = window.location.pathname;
        
        Object.keys(LANGUAGES).forEach(langCode => {
            const lang = LANGUAGES[langCode];
            const link = document.createElement('a');
            link.href = getLanguagePath(langCode, currentPath);
            link.textContent = lang.name;
            link.setAttribute('hreflang', lang.code);
            link.setAttribute('title', `Switch to ${lang.name}`);
            
            if (langCode === currentLang) {
                link.className = 'active';
                link.setAttribute('aria-current', 'page');
            }
            
            // 添加点击事件
            link.addEventListener('click', function(e) {
                e.preventDefault(); // 阻止默认跳转，手动处理
                const targetLang = langCode;
            
                localStorage.setItem('preferred-language', targetLang);
            
                const targetPath = getLanguagePath(targetLang, window.location.pathname);
                window.location.href = targetPath;
            });
            
            switcher.appendChild(link);
        });
        
        return switcher;
    }
    
    // 初始化语言切换器
    function initLanguageSwitcher() {
        // 等待页面加载完成
        if (document.readyState === 'loading') {
            document.addEventListener('DOMContentLoaded', initLanguageSwitcher);
            return;
        }
        
        // 检查是否已存在语言切换器
        if (document.querySelector('.language-switcher')) {
            return;
        }
        
        // 创建并添加语言切换器
        const switcher = createLanguageSwitcher();
        document.body.appendChild(switcher);
        
        // 添加键盘快捷键支持
        document.addEventListener('keydown', function(e) {
            // Alt + L 切换语言
            if (e.altKey && e.key === 'l') {
                e.preventDefault();
                const currentLang = getCurrentLanguage();
                const targetLang = currentLang === 'zh' ? 'en' : 'zh';
                const targetPath = getLanguagePath(targetLang, window.location.pathname);
                window.location.href = targetPath;
            }
        });
    }
    
   function detectAndRedirectLanguage() {
    //  只在根路径执行语言跳转
        if (window.location.pathname !== '/') {
            return;
        }
    
        // 检查是否有语言偏好设置
        const savedLang = localStorage.getItem('preferred-language');
        if (savedLang && LANGUAGES[savedLang]) {
            const currentLang = getCurrentLanguage();
            if (savedLang !== currentLang) {
                const targetPath = getLanguagePath(savedLang, window.location.pathname);
                window.location.href = targetPath;
                return;
            }
        }
    
        // 检测浏览器语言
        const browserLang = navigator.language || navigator.userLanguage;
        const langCode = browserLang.toLowerCase().startsWith('zh') ? 'zh' : 'en';
    
        // 保存语言偏好
        localStorage.setItem('preferred-language', langCode);
    
        // 如果当前语言与检测到的语言不同，进行跳转
        const currentLang = getCurrentLanguage();
        if (langCode !== currentLang) {
            const targetPath = getLanguagePath(langCode, window.location.pathname);
            window.location.href = targetPath;
        }
    }
    
    // 添加搜索增强功能
    function enhanceSearch() {
        // 等待搜索框加载
        const searchInput = document.querySelector('.md-search__input');
        if (!searchInput) {
            setTimeout(enhanceSearch, 100);
            return;
        }
        
        // 添加搜索快捷键提示
        searchInput.setAttribute('placeholder', 
            getCurrentLanguage() === 'zh' ? '搜索文档... (Ctrl+K)' : 'Search docs... (Ctrl+K)'
        );
        
        // 添加 Ctrl+K 快捷键
        document.addEventListener('keydown', function(e) {
            if ((e.ctrlKey || e.metaKey) && e.key === 'k') {
                e.preventDefault();
                searchInput.focus();
            }
        });
    }
    
    // 添加页面性能监控
    function addPerformanceMonitoring() {
        if ('performance' in window) {
            window.addEventListener('load', function() {
                setTimeout(function() {
                    const perfData = performance.getEntriesByType('navigation')[0];
                    if (perfData) {
                        const loadTime = perfData.loadEventEnd - perfData.loadEventStart;
                        console.log(`Page load time: ${loadTime}ms`);
                        
                        // 如果加载时间过长，显示提示
                        if (loadTime > 3000) {
                            console.warn('Page load time is slow. Consider optimizing resources.');
                        }
                    }
                }, 0);
            });
        }
    }
    
    // 添加离线支持检测
    function addOfflineSupport() {
        if ('serviceWorker' in navigator) {
            // 这里可以注册 Service Worker 来支持离线访问
            console.log('Service Worker support detected');
        }
        
        // 监听网络状态变化
        window.addEventListener('online', function() {
            console.log('Network connection restored');
        });
        
        window.addEventListener('offline', function() {
            console.log('Network connection lost');
        });
    }
    
    // 初始化所有功能
    function init() {
        detectAndRedirectLanguage();
        initLanguageSwitcher();
        enhanceSearch();
        addPerformanceMonitoring();
        addOfflineSupport();
    }
    
    // 启动初始化
    init();
    
    // 导出全局函数供其他脚本使用
    window.JAiRouterDocs = {
        getCurrentLanguage: getCurrentLanguage,
        switchLanguage: function(langCode) {
            if (LANGUAGES[langCode]) {
                const targetPath = getLanguagePath(langCode, window.location.pathname);
                window.location.href = targetPath;
            }
        }
    };
    
})();<|MERGE_RESOLUTION|>--- conflicted
+++ resolved
@@ -28,36 +28,21 @@
     
     function getLanguagePath(targetLang, currentPath) {
         const currentLang = getCurrentLanguage();
-<<<<<<< HEAD
-
+    
         // 移除语言前缀，保留原始路径结构
         let cleanPath = currentPath;
-
-=======
-    
-        // 移除语言前缀，保留原始路径结构
-        let cleanPath = currentPath;
-    
->>>>>>> cc960d46
+    
         if (currentLang === 'en') {
             cleanPath = cleanPath.replace(/^\/en(\/|$)/, '/');
         } else {
             cleanPath = cleanPath.replace(/^\/zh(\/|$)/, '/');
         }
-<<<<<<< HEAD
-
-=======
-    
->>>>>>> cc960d46
+    
         // 确保路径以 / 开头
         if (!cleanPath.startsWith('/')) {
             cleanPath = '/' + cleanPath;
         }
-<<<<<<< HEAD
-
-=======
-    
->>>>>>> cc960d46
+    
         // 添加目标语言前缀
         if (targetLang === 'en') {
             return '/en' + (cleanPath === '/' ? '' : cleanPath);
